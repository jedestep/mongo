/**
 *    Copyright (C) 2013-2014 MongoDB Inc.
 *
 *    This program is free software: you can redistribute it and/or  modify
 *    it under the terms of the GNU Affero General Public License, version 3,
 *    as published by the Free Software Foundation.
 *
 *    This program is distributed in the hope that it will be useful,
 *    but WITHOUT ANY WARRANTY; without even the implied warranty of
 *    MERCHANTABILITY or FITNESS FOR A PARTICULAR PURPOSE.  See the
 *    GNU Affero General Public License for more details.
 *
 *    You should have received a copy of the GNU Affero General Public License
 *    along with this program.  If not, see <http://www.gnu.org/licenses/>.
 *
 *    As a special exception, the copyright holders give permission to link the
 *    code of portions of this program with the OpenSSL library under certain
 *    conditions as described in each individual source file and distribute
 *    linked combinations including the program with the OpenSSL library. You
 *    must comply with the GNU Affero General Public License in all respects for
 *    all of the code used other than as permitted herein. If you modify file(s)
 *    with this exception, you may extend this exception to your version of the
 *    file(s), but you are not obligated to do so. If you do not wish to do so,
 *    delete this exception statement from your version. If you delete this
 *    exception statement from all source files in the program, then also delete
 *    it in the license file.
 */

#include "mongo/db/exec/text.h"

#include "mongo/base/owned_pointer_vector.h"
#include "mongo/db/exec/filter.h"
#include "mongo/db/exec/working_set.h"
#include "mongo/db/exec/working_set_common.h"
#include "mongo/db/exec/working_set_computed_data.h"
#include "mongo/db/jsobj.h"
#include "mongo/db/query/internal_plans.h"

namespace mongo {

    // static
    const char* TextStage::kStageType = "TEXT";

    TextStage::TextStage(OperationContext* txn,
                         const TextStageParams& params,
                         WorkingSet* ws,
                         const MatchExpression* filter)
        : _txn(txn),
          _params(params),
          _ftsMatcher(params.query, params.spec),
          _ws(ws),
          _filter(filter),
          _commonStats(kStageType),
          _internalState(INIT_SCANS),
          _currentIndexScanner(0) {
        _scoreIterator = _scores.end();
        _specificStats.indexPrefix = _params.indexPrefix;
    }

    TextStage::~TextStage() { }

    bool TextStage::isEOF() {
        return _internalState == DONE;
    }

    PlanStage::StageState TextStage::work(WorkingSetID* out) {
        ++_commonStats.works;

        // Adds the amount of time taken by work() to executionTimeMillis.
        ScopedTimer timer(&_commonStats.executionTimeMillis);

        if (isEOF()) { return PlanStage::IS_EOF; }
        invariant(_internalState != DONE);

        PlanStage::StageState stageState = PlanStage::IS_EOF;

        switch (_internalState) {
        case INIT_SCANS:
            stageState = initScans(out);
            break;
        case READING_TERMS:
            stageState = readFromSubScanners(out);
            break;
        case FILTER_NEGATIVES:
            stageState = filterNegatives(out);
            break;
        case RETURNING_RESULTS:
            stageState = returnResults(out);
            break;
        case DONE:
            // Handled above.
            break;
        }

        // Increment common stats counters that are specific to the return value of work().
        switch (stageState) {
        case PlanStage::ADVANCED:
            ++_commonStats.advanced;
            break;
        case PlanStage::NEED_TIME:
            ++_commonStats.needTime;
            break;
        default:
            break;
        }

        return stageState;
    }

    void TextStage::prepareToYield() {
        ++_commonStats.yields;

        for (size_t i = 0; i < _scanners.size(); ++i) {
            _scanners.mutableVector()[i]->prepareToYield();
        }
    }

    void TextStage::recoverFromYield() {
        ++_commonStats.unyields;

        for (size_t i = 0; i < _scanners.size(); ++i) {
            _scanners.mutableVector()[i]->recoverFromYield();
        }
    }

    void TextStage::invalidate(const DiskLoc& dl, InvalidationType type) {
        ++_commonStats.invalidates;

        // Propagate invalidate to children.
        for (size_t i = 0; i < _scanners.size(); ++i) {
            _scanners.mutableVector()[i]->invalidate(dl, type);
        }

        // We store the score keyed by DiskLoc.  We have to toss out our state when the DiskLoc
        // changes.
        // TODO: If we're RETURNING_RESULTS we could somehow buffer the object.
        ScoreMap::iterator scoreIt = _scores.find(dl);
        if (scoreIt != _scores.end()) {
            if (scoreIt == _scoreIterator) {
                _scoreIterator++;
            }
            _scores.erase(scoreIt);
        }
    }

    vector<PlanStage*> TextStage::getChildren() const {
        vector<PlanStage*> empty;
        return empty;
    }

    PlanStageStats* TextStage::getStats() {
        _commonStats.isEOF = isEOF();

        // Add a BSON representation of the filter to the stats tree, if there is one.
        if (NULL != _filter) {
            BSONObjBuilder bob;
            _filter->toBSON(&bob);
            _commonStats.filter = bob.obj();
        }

        auto_ptr<PlanStageStats> ret(new PlanStageStats(_commonStats, STAGE_TEXT));
        ret->specific.reset(new TextStats(_specificStats));
        return ret.release();
    }

    const CommonStats* TextStage::getCommonStats() {
        return &_commonStats;
    }

    const SpecificStats* TextStage::getSpecificStats() {
        return &_specificStats;
    }

    PlanStage::StageState TextStage::initScans(WorkingSetID* out) {
        invariant(0 == _scanners.size());

        _specificStats.parsedTextQuery = _params.query.toBSON();

        // Get all the index scans for each term in our query.
        for (size_t i = 0; i < _params.query.getTerms().size(); i++) {
            const string& term = _params.query.getTerms()[i];
<<<<<<< HEAD
            addScanner(&_scanners, term);
        }

        // Get index scans for negated terms as well.
        std::set<std::string>::const_iterator it;
        for (it = _params.query.getNegatedTerms().begin(); it != _params.query.getNegatedTerms().end(); ++it) {
            const string& term = *it;
            addScanner(&_negScanners, term);
=======
            IndexScanParams params;
            params.bounds.startKey = FTSIndexFormat::getIndexKey(MAX_WEIGHT,
                                                                 term,
                                                                 _params.indexPrefix,
                                                                 _params.spec.getTextIndexVersion());
            params.bounds.endKey = FTSIndexFormat::getIndexKey(0,
                                                               term,
                                                                _params.indexPrefix,
                                                               _params.spec.getTextIndexVersion());
            params.bounds.endKeyInclusive = true;
            params.bounds.isSimpleRange = true;
            params.descriptor = _params.index;
            params.direction = -1;
            _scanners.mutableVector().push_back(new IndexScan(_txn, params, _ws, NULL));
>>>>>>> 01c0cd66
        }

        // If we have no terms we go right to EOF.
        if (0 == _scanners.size()) {
            _internalState = DONE;
            return PlanStage::IS_EOF;
        }

        // Transition to the next state.
        _internalState = READING_TERMS;
        _curScanner = &_scanners;
        _curScoreMap = &_scores;
        return PlanStage::NEED_TIME;
    }

    void TextStage::addScanner(OwnedPointerVector<PlanStage>* vec, const string& term) {
        IndexScanParams params;
        params.bounds.startKey = FTSIndexFormat::getIndexKey(MAX_WEIGHT,
                                                             term,
                                                             _params.indexPrefix,
                                                             _params.spec.getTextIndexVersion());
        params.bounds.endKey = FTSIndexFormat::getIndexKey(0,
                                                           term,
                                                            _params.indexPrefix,
                                                           _params.spec.getTextIndexVersion());
        params.bounds.endKeyInclusive = true;
        params.bounds.isSimpleRange = true;
        params.descriptor = _params.index;
        params.direction = -1;
        vec->mutableVector().push_back(new IndexScan(params, _ws, NULL));
    }

    PlanStage::StageState TextStage::readFromSubScanners(WorkingSetID* out) {
        // This should be checked before we get here.
        invariant(_currentIndexScanner < _curScanner->size());

        // Read the next result from our current scanner.
        WorkingSetID id = WorkingSet::INVALID_ID;
        PlanStage::StageState childState = _curScanner->vector()[_currentIndexScanner]->work(&id);

        if (PlanStage::ADVANCED == childState) {
            WorkingSetMember* wsm = _ws->get(id);
            invariant(1 == wsm->keyData.size());
            invariant(wsm->hasLoc());
            IndexKeyDatum& keyDatum = wsm->keyData.back();
            addTerm(keyDatum.keyData, wsm->loc, _curScoreMap);
            _ws->free(id);
            return PlanStage::NEED_TIME;
        }
        else if (PlanStage::IS_EOF == childState) {
            // Done with this scan.
            ++_currentIndexScanner;

            if (_currentIndexScanner < _curScanner->size()) {
                // We have another scan to read from.
                return PlanStage::NEED_TIME;
            }

            // Don't need to keep these around.
            _curScanner->clear();

            // If we have negated terms, we need to scan them.
            if ( !_startedNeg && _negScanners.size() > 0) {
                _startedNeg = true;
                _curScanner = &_negScanners;
                _curScoreMap = &_negScores;
                _currentIndexScanner = 0;
                return PlanStage::NEED_TIME;
            }

            // If we're here we are done reading results.  Move to the next state.
            if (_params.query.getNegatedTerms().size() > 0) {
                _internalState = FILTER_NEGATIVES;
            }
            else {
                _scoreIterator = _scores.begin();
                _internalState = RETURNING_RESULTS;
            }

            return PlanStage::NEED_TIME;
        }
        else {
            if (PlanStage::FAILURE == childState) {
                // Propagate failure from below.
                *out = id;
                // If a stage fails, it may create a status WSM to indicate why it
                // failed, in which case 'id' is valid.  If ID is invalid, we
                // create our own error message.
                if (WorkingSet::INVALID_ID == id) {
                    mongoutils::str::stream ss;
                    ss << "text stage failed to read in results from child";
                    Status status(ErrorCodes::InternalError, ss);
                    *out = WorkingSetCommon::allocateStatusMember( _ws, status);
                }
            }
            return childState;
        }
    }

    PlanStage::StageState TextStage::filterNegatives(WorkingSetID* out) {
        std::set_difference(_scores.begin(), _scores.end(),
                            _negScores.begin(), _negScores.end(),
                            std::inserter(_filteredScores, _filteredScores.begin()));

        _negScanners.clear();
        _startedNeg = false;
        _scoreIterator = _filteredScores.begin();
        _curScoreMap = &_filteredScores;
        _internalState = RETURNING_RESULTS;
        return PlanStage::NEED_TIME;
    }

    PlanStage::StageState TextStage::returnResults(WorkingSetID* out) {
        if (_scoreIterator == _curScoreMap->end()) {
            _internalState = DONE;
            return PlanStage::IS_EOF;
        }

        // Filter for phrases and negative terms, score and truncate.
        DiskLoc loc = _scoreIterator->first;
        const BSONObj obj = _params.index->getCollection()->docFor(loc);
        double score = _scoreIterator->second;
        _scoreIterator++;

        if (_params.query.getPhr().size() > 0) {
            if (!_ftsMatcher.phrasesMatch(obj)) {
                return PlanStage::NEED_TIME;
            }
        }

        // Ignore non-matched documents.
        if (score < 0) {
            return PlanStage::NEED_TIME;
        }

        *out = _ws->allocate();
        WorkingSetMember* member = _ws->get(*out);
        member->loc = loc;
        member->obj = obj;
        member->state = WorkingSetMember::LOC_AND_UNOWNED_OBJ;
        member->addComputed(new TextScoreComputedData(score));
        return PlanStage::ADVANCED;
    }

    class TextMatchableDocument : public MatchableDocument {
    public:
        TextMatchableDocument(const BSONObj& keyPattern,
                              const BSONObj& key,
                              DiskLoc loc,
                              const Collection* collection,
                              bool *fetched)
            : _collection(collection),
              _keyPattern(keyPattern),
              _key(key),
              _loc(loc),
              _fetched(fetched) { }

        BSONObj toBSON() const {
            *_fetched = true;
            return _collection->docFor(_loc);
        }

        virtual ElementIterator* allocateIterator(const ElementPath* path) const {
            BSONObjIterator keyPatternIt(_keyPattern);
            BSONObjIterator keyDataIt(_key);

            // Look in the key.
            while (keyPatternIt.more()) {
                BSONElement keyPatternElt = keyPatternIt.next();
                verify(keyDataIt.more());
                BSONElement keyDataElt = keyDataIt.next();

                if (path->fieldRef().equalsDottedField(keyPatternElt.fieldName())) {
                    if (Array == keyDataElt.type()) {
                        return new SimpleArrayElementIterator(keyDataElt, true);
                    }
                    else {
                        return new SingleElementElementIterator(keyDataElt);
                    }
                }
            }

            // All else fails, fetch.
            *_fetched = true;
            return new BSONElementIterator(path, _collection->docFor(_loc));
        }

        virtual void releaseIterator( ElementIterator* iterator ) const {
            delete iterator;
        }

    private:
        const Collection* _collection;
        BSONObj _keyPattern;
        BSONObj _key;
        DiskLoc _loc;
        bool* _fetched;
    };

    void TextStage::addTerm(const BSONObj& key, const DiskLoc& loc, ScoreMap* sm) {
        double *documentAggregateScore = &(*sm)[loc];

        if (sm != &_negScores) ++_specificStats.keysExamined;

        // Locate score within possibly compound key: {prefix,term,score,suffix}.
        BSONObjIterator keyIt(key);
        for (unsigned i = 0; i < _params.spec.numExtraBefore(); i++) {
            keyIt.next();
        }

        keyIt.next(); // Skip past 'term'.

        BSONElement scoreElement = keyIt.next();
        double documentTermScore = scoreElement.number();
        
        // Handle filtering.
        if (*documentAggregateScore < 0) {
            // We have already rejected this document.
            return;
        }

        if (*documentAggregateScore == 0) {
            if (_filter) {
                // We have not seen this document before and need to apply a filter.
                bool fetched = false;
                TextMatchableDocument tdoc(_params.index->keyPattern(), 
                                           key, 
                                           loc, 
                                           _params.index->getCollection(), 
                                           &fetched);

                if (!_filter->matches(&tdoc)) {
                    // We had to fetch but we're not going to return it.
                    if (fetched && sm != &_negScores) {
                        ++_specificStats.fetches;
                    }
                    *documentAggregateScore = -1;
                    return;
                }
            }
            else {
                // If we're here, we're going to return the doc, and we do a fetch later.
                if (sm != &_negScores) ++_specificStats.fetches;
            }
        }

        // Aggregate relevance score, term keys.
        *documentAggregateScore += documentTermScore;
    }

}  // namespace mongo<|MERGE_RESOLUTION|>--- conflicted
+++ resolved
@@ -179,7 +179,6 @@
         // Get all the index scans for each term in our query.
         for (size_t i = 0; i < _params.query.getTerms().size(); i++) {
             const string& term = _params.query.getTerms()[i];
-<<<<<<< HEAD
             addScanner(&_scanners, term);
         }
 
@@ -188,22 +187,6 @@
         for (it = _params.query.getNegatedTerms().begin(); it != _params.query.getNegatedTerms().end(); ++it) {
             const string& term = *it;
             addScanner(&_negScanners, term);
-=======
-            IndexScanParams params;
-            params.bounds.startKey = FTSIndexFormat::getIndexKey(MAX_WEIGHT,
-                                                                 term,
-                                                                 _params.indexPrefix,
-                                                                 _params.spec.getTextIndexVersion());
-            params.bounds.endKey = FTSIndexFormat::getIndexKey(0,
-                                                               term,
-                                                                _params.indexPrefix,
-                                                               _params.spec.getTextIndexVersion());
-            params.bounds.endKeyInclusive = true;
-            params.bounds.isSimpleRange = true;
-            params.descriptor = _params.index;
-            params.direction = -1;
-            _scanners.mutableVector().push_back(new IndexScan(_txn, params, _ws, NULL));
->>>>>>> 01c0cd66
         }
 
         // If we have no terms we go right to EOF.
@@ -233,7 +216,7 @@
         params.bounds.isSimpleRange = true;
         params.descriptor = _params.index;
         params.direction = -1;
-        vec->mutableVector().push_back(new IndexScan(params, _ws, NULL));
+        vec->mutableVector().push_back(new IndexScan(_txn, params, _ws, NULL));
     }
 
     PlanStage::StageState TextStage::readFromSubScanners(WorkingSetID* out) {

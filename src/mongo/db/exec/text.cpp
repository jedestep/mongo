--- conflicted
+++ resolved
@@ -276,10 +276,6 @@
             if (_startedNegativeScans) {
                 _internalState = FILTER_NEGATIVES;
             }
-<<<<<<< HEAD
-
-=======
->>>>>>> 6b195a40
             else {
                 _scoreIterator = _scores.begin();
                 _internalState = RETURNING_RESULTS;
